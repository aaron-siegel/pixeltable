--- conflicted
+++ resolved
@@ -25,11 +25,6 @@
           <outline text="func|pixeltable.init" />
           <outline text="func|pixeltable.publish" />
           <outline text="func|pixeltable.replicate" />
-<<<<<<< HEAD
-          <outline text="udf|pixeltable.udf" />
-          <outline text="func|pixeltable.query" />
-=======
->>>>>>> main
 
           <!-- Core classes with ALL their methods -->
           <outline text="class|pixeltable.Table">
