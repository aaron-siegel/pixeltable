from __future__ import annotations

import enum
import json
import logging
import math
import urllib.request
from dataclasses import dataclass, field, fields
from pathlib import Path
from typing import TYPE_CHECKING, Any, Iterable, Iterator, Literal, cast

import numpy as np
import pandas as pd
import PIL
from pyarrow.parquet import ParquetDataset

import pixeltable as pxt
import pixeltable.exceptions as excs
import pixeltable.type_system as ts
from pixeltable.io.pandas import _df_check_primary_key_values, _df_row_to_pxt_row, df_infer_schema
from pixeltable.utils import parse_local_file_path

from .utils import normalize_schema_names

_logger = logging.getLogger('pixeltable')


if TYPE_CHECKING:
    import datasets  # type: ignore[import-untyped]

    from pixeltable.globals import RowData, TableDataSource


class TableDataConduitFormat(str, enum.Enum):
    """Supported formats for TableDataConduit"""

    JSON = 'json'
    CSV = 'csv'
    EXCEL = 'excel'
    PARQUET = 'parquet'

    @classmethod
    def is_valid(cls, x: Any) -> bool:
        if isinstance(x, str):
            return x.lower() in [c.value for c in cls]
        return False


@dataclass
class TableDataConduit:
    source: 'TableDataSource'
    source_format: str | None = None
    source_column_map: dict[str, str] | None = None
    if_row_exists: Literal['update', 'ignore', 'error'] = 'error'
    pxt_schema: dict[str, ts.ColumnType] | None = None
    src_schema_overrides: dict[str, ts.ColumnType] | None = None
    src_schema: dict[str, ts.ColumnType] | None = None
    pxt_pk: list[str] | None = None
    src_pk: list[str] | None = None
    valid_rows: RowData | None = None
    extra_fields: dict[str, Any] = field(default_factory=dict)

    reqd_col_names: set[str] = field(default_factory=set)
    computed_col_names: set[str] = field(default_factory=set)

    total_rows: int = 0  # total number of rows emitted via valid_row_batch Iterator

    _K_BATCH_SIZE_BYTES = 100_000_000  # 100 MB

    def check_source_format(self) -> None:
        assert self.source_format is None or TableDataConduitFormat.is_valid(self.source_format)

    def __post_init__(self) -> None:
        """If no extra_fields were provided, initialize to empty dict"""
        if self.extra_fields is None:
            self.extra_fields = {}

    @classmethod
    def is_rowdata_structure(cls, d: TableDataSource) -> bool:
        if not isinstance(d, list) or len(d) == 0:
            return False
        return all(isinstance(row, dict) for row in d)

    def is_direct_query(self) -> bool:
        return isinstance(self.source, pxt.Query) and self.source_column_map is None

    def normalize_pxt_schema_types(self) -> None:
        for name, coltype in self.pxt_schema.items():
            self.pxt_schema[name] = ts.ColumnType.normalize_type(coltype)

    def infer_schema(self) -> dict[str, ts.ColumnType]:
        raise NotImplementedError

    def valid_row_batch(self) -> Iterator[RowData]:
        raise NotImplementedError

    def prepare_for_insert_into_table(self) -> None:
        if self.source is None:
            return
        raise NotImplementedError

    def add_table_info(self, table: pxt.Table) -> None:
        """Add information about the table into which we are inserting data"""
        assert isinstance(table, pxt.Table)
        self.pxt_schema = table._get_schema()
        self.pxt_pk = table._tbl_version.get().primary_key
        for col in table._tbl_version_path.columns():
            if col.is_required_for_insert:
                self.reqd_col_names.add(col.name)
            if col.is_computed:
                self.computed_col_names.add(col.name)
        self.src_pk = []

    # Check source columns : required, computed, unknown
    def check_source_columns_are_insertable(self, columns: Iterable[str]) -> None:
        col_name_set: set[str] = set()
        for col_name in columns:  # FIXME
            mapped_col_name = self.source_column_map.get(col_name, col_name)
            col_name_set.add(mapped_col_name)
            if mapped_col_name not in self.pxt_schema:
                raise excs.Error(f'Unknown column name {mapped_col_name}')
            if mapped_col_name in self.computed_col_names:
                raise excs.Error(f'Value for computed column {mapped_col_name}')
        missing_cols = self.reqd_col_names - col_name_set
        if len(missing_cols) > 0:
            raise excs.Error(f'Missing required column(s) ({", ".join(missing_cols)})')


class QueryTableDataConduit(TableDataConduit):
    pxt_query: pxt.Query = None

    @classmethod
    def from_tds(cls, tds: TableDataConduit) -> 'QueryTableDataConduit':
        tds_fields = {f.name for f in fields(tds)}
        kwargs = {k: v for k, v in tds.__dict__.items() if k in tds_fields}
        t = cls(**kwargs)
<<<<<<< HEAD
        assert isinstance(tds.source, pxt.Query)
        t.pxt_query = tds.source
=======
        if isinstance(tds.source, pxt.Table):
            t.pxt_df = tds.source.select()
        else:
            assert isinstance(tds.source, pxt.DataFrame)
            t.pxt_df = tds.source
>>>>>>> 7c7a991e
        return t

    def infer_schema(self) -> dict[str, ts.ColumnType]:
        self.pxt_schema = self.pxt_query.schema
        self.pxt_pk = self.src_pk
        return self.pxt_schema

    def prepare_for_insert_into_table(self) -> None:
        if self.source_column_map is None:
            self.source_column_map = {}
        self.check_source_columns_are_insertable(self.pxt_query.schema.keys())


class RowDataTableDataConduit(TableDataConduit):
    raw_rows: RowData | None = None
    disable_mapping: bool = True
    batch_count: int = 0

    @classmethod
    def from_tds(cls, tds: TableDataConduit) -> 'RowDataTableDataConduit':
        tds_fields = {f.name for f in fields(tds)}
        kwargs = {k: v for k, v in tds.__dict__.items() if k in tds_fields}
        t = cls(**kwargs)
        if isinstance(tds.source, Iterator):
            # Instantiate the iterator to get the raw rows here
            t.raw_rows = list(tds.source)
        elif TYPE_CHECKING:
            t.raw_rows = cast(RowData, tds.source)
        else:
            t.raw_rows = tds.source
        t.batch_count = 0
        return t

    def infer_schema(self) -> dict[str, ts.ColumnType]:
        from .datarows import _infer_schema_from_rows

        if self.source_column_map is None:
            if self.src_schema_overrides is None:
                self.src_schema_overrides = {}
            self.src_schema = _infer_schema_from_rows(self.raw_rows, self.src_schema_overrides, self.src_pk)
            self.pxt_schema, self.pxt_pk, self.source_column_map = normalize_schema_names(
                self.src_schema, self.src_pk, self.src_schema_overrides, self.disable_mapping
            )
            self.normalize_pxt_schema_types()
        else:
            raise NotImplementedError()

        self.prepare_for_insert_into_table()
        return self.pxt_schema

    def prepare_for_insert_into_table(self) -> None:
        # Converting rows to insertable format is not needed, misnamed columns and types
        # are errors in the incoming row format
        if self.source_column_map is None:
            self.source_column_map = {}
        self.valid_rows = [self._translate_row(row) for row in self.raw_rows]

        self.batch_count = 1 if self.raw_rows is not None else 0

    def _translate_row(self, row: dict[str, Any]) -> dict[str, Any]:
        if not isinstance(row, dict):
            raise excs.Error(f'row {row} is not a dictionary')

        col_names: set[str] = set()
        output_row: dict[str, Any] = {}
        for col_name, val in row.items():
            mapped_col_name = self.source_column_map.get(col_name, col_name)
            col_names.add(mapped_col_name)
            if mapped_col_name not in self.pxt_schema:
                raise excs.Error(f'Unknown column name {mapped_col_name} in row {row}')
            if mapped_col_name in self.computed_col_names:
                raise excs.Error(f'Value for computed column {mapped_col_name} in row {row}')
            # basic sanity checks here
            try:
                checked_val = self.pxt_schema[mapped_col_name].create_literal(val)
            except TypeError as e:
                msg = str(e)
                raise excs.Error(f'Error in column {col_name}: {msg[0].lower() + msg[1:]}\nRow: {row}') from e
            output_row[mapped_col_name] = checked_val
        missing_cols = self.reqd_col_names - col_names
        if len(missing_cols) > 0:
            raise excs.Error(f'Missing required column(s) ({", ".join(missing_cols)}) in row {row}')
        return output_row

    def valid_row_batch(self) -> Iterator[RowData]:
        if self.batch_count > 0:
            self.batch_count -= 1
            yield self.valid_rows


class PandasTableDataConduit(TableDataConduit):
    pd_df: pd.DataFrame = None
    batch_count: int = 0

    @classmethod
    def from_tds(cls, tds: TableDataConduit) -> PandasTableDataConduit:
        tds_fields = {f.name for f in fields(tds)}
        kwargs = {k: v for k, v in tds.__dict__.items() if k in tds_fields}
        t = cls(**kwargs)
        assert isinstance(tds.source, pd.DataFrame)
        t.pd_df = tds.source
        t.batch_count = 0
        return t

    def infer_schema_part1(self) -> tuple[dict[str, ts.ColumnType], list[str]]:
        """Return inferred schema, inferred primary key, and source column map"""
        if self.source_column_map is None:
            if self.src_schema_overrides is None:
                self.src_schema_overrides = {}
            self.src_schema = df_infer_schema(self.pd_df, self.src_schema_overrides, self.src_pk)
            inferred_schema, inferred_pk, self.source_column_map = normalize_schema_names(
                self.src_schema, self.src_pk, self.src_schema_overrides, False
            )
            return inferred_schema, inferred_pk
        else:
            raise NotImplementedError()

    def infer_schema(self) -> dict[str, ts.ColumnType]:
        self.pxt_schema, self.pxt_pk = self.infer_schema_part1()
        self.normalize_pxt_schema_types()
        _df_check_primary_key_values(self.pd_df, self.src_pk)
        self.prepare_insert()
        return self.pxt_schema

    def prepare_for_insert_into_table(self) -> None:
        _, inferred_pk = self.infer_schema_part1()
        assert len(inferred_pk) == 0
        self.prepare_insert()

    def prepare_insert(self) -> None:
        if self.source_column_map is None:
            self.source_column_map = {}
        self.check_source_columns_are_insertable(self.pd_df.columns)
        # Convert all rows to insertable format
        self.valid_rows = [
            _df_row_to_pxt_row(row, self.src_schema, self.source_column_map) for row in self.pd_df.itertuples()
        ]
        self.batch_count = 1

    def valid_row_batch(self) -> Iterator[RowData]:
        if self.batch_count > 0:
            self.batch_count -= 1
            yield self.valid_rows


class CSVTableDataConduit(TableDataConduit):
    @classmethod
    def from_tds(cls, tds: TableDataConduit) -> 'PandasTableDataConduit':
        tds_fields = {f.name for f in fields(tds)}
        kwargs = {k: v for k, v in tds.__dict__.items() if k in tds_fields}
        t = cls(**kwargs)
        assert isinstance(t.source, str)
        t.source = pd.read_csv(t.source, **t.extra_fields)
        return PandasTableDataConduit.from_tds(t)


class ExcelTableDataConduit(TableDataConduit):
    @classmethod
    def from_tds(cls, tds: TableDataConduit) -> 'PandasTableDataConduit':
        tds_fields = {f.name for f in fields(tds)}
        kwargs = {k: v for k, v in tds.__dict__.items() if k in tds_fields}
        t = cls(**kwargs)
        assert isinstance(t.source, str)
        t.source = pd.read_excel(t.source, **t.extra_fields)
        return PandasTableDataConduit.from_tds(t)


class JsonTableDataConduit(TableDataConduit):
    @classmethod
    def from_tds(cls, tds: TableDataConduit) -> RowDataTableDataConduit:
        tds_fields = {f.name for f in fields(tds)}
        kwargs = {k: v for k, v in tds.__dict__.items() if k in tds_fields}
        t = cls(**kwargs)
        assert isinstance(t.source, str)

        path = parse_local_file_path(t.source)
        if path is None:  # it's a URL
            # TODO: This should read from S3 as well.
            contents = urllib.request.urlopen(t.source).read()
        else:
            with open(path, 'r', encoding='utf-8') as fp:
                contents = fp.read()
        rows = json.loads(contents, **t.extra_fields)
        t.source = rows
        t2 = RowDataTableDataConduit.from_tds(t)
        t2.disable_mapping = False
        return t2


class HFTableDataConduit(TableDataConduit):
    """
    TODO:
    - use set_format('arrow') and convert ChunkedArrays to PIL.Image.Image instead of going through numpy, which is slow
    """

    column_name_for_split: str | None = None
    categorical_features: dict[str, dict[int, str]]
    dataset_dict: dict[str, datasets.Dataset] = None
    hf_schema_source: dict[str, Any] = None

    @classmethod
    def from_tds(cls, tds: TableDataConduit) -> 'HFTableDataConduit':
        tds_fields = {f.name for f in fields(tds)}
        kwargs = {k: v for k, v in tds.__dict__.items() if k in tds_fields}
        t = cls(**kwargs)
        import datasets

        assert isinstance(tds.source, (datasets.Dataset, datasets.DatasetDict))
        if 'column_name_for_split' in t.extra_fields:
            t.column_name_for_split = t.extra_fields['column_name_for_split']

        # make sure we get numpy arrays for arrays, not Python lists
        source = tds.source.with_format(type='numpy')
        if isinstance(source, datasets.Dataset):
            # when loading an hf dataset partially, dataset.split._name is sometimes the form "train[0:1000]"
            raw_name = source.split._name
            split_name = raw_name.split('[')[0] if raw_name is not None else None
            t.dataset_dict = {split_name: source}
        else:
            assert isinstance(source, datasets.DatasetDict)
            t.dataset_dict = source
        return t

    @classmethod
    def is_applicable(cls, tds: TableDataConduit) -> bool:
        try:
            import datasets

            return (isinstance(tds.source_format, str) and tds.source_format.lower() == 'huggingface') or isinstance(
                tds.source, (datasets.Dataset, datasets.DatasetDict)
            )
        except ImportError:
            return False

    def infer_schema_part1(self) -> tuple[dict[str, ts.ColumnType], list[str]]:
        from pixeltable.io.hf_datasets import _get_hf_schema, huggingface_schema_to_pxt_schema

        if self.source_column_map is None:
            if self.src_schema_overrides is None:
                self.src_schema_overrides = {}
            self.hf_schema_source = _get_hf_schema(self.source)
            self.src_schema = huggingface_schema_to_pxt_schema(
                self.hf_schema_source, self.src_schema_overrides, self.src_pk
            )

            # Add the split column to the schema if requested
            if self.column_name_for_split is not None:
                if self.column_name_for_split in self.src_schema:
                    raise excs.Error(
                        f'Column name `{self.column_name_for_split}` already exists in dataset schema;'
                        f'provide a different `column_name_for_split`'
                    )
                self.src_schema[self.column_name_for_split] = ts.StringType(nullable=True)

            inferred_schema, inferred_pk, self.source_column_map = normalize_schema_names(
                self.src_schema, self.src_pk, self.src_schema_overrides, True
            )
            return inferred_schema, inferred_pk
        else:
            raise NotImplementedError()

    def infer_schema(self) -> dict[str, Any]:
        self.pxt_schema, self.pxt_pk = self.infer_schema_part1()
        self.normalize_pxt_schema_types()
        self.prepare_insert()
        return self.pxt_schema

    def prepare_for_insert_into_table(self) -> None:
        _, inferred_pk = self.infer_schema_part1()
        assert len(inferred_pk) == 0
        self.prepare_insert()

    def prepare_insert(self) -> None:
        import datasets

        # extract all class labels from the dataset to translate category ints to strings
        self.categorical_features = {
            feature_name: feature_type.names
            for (feature_name, feature_type) in self.hf_schema_source.items()
            if isinstance(feature_type, datasets.ClassLabel)
        }
        if self.source_column_map is None:
            self.source_column_map = {}
        self.check_source_columns_are_insertable(self.hf_schema_source.keys())

    def _translate_row(self, row: dict[str, Any], split_name: str, features: datasets.Features) -> dict[str, Any]:
        output_row: dict[str, Any] = {}
        for col_name, val in row.items():
            # translate category ints to strings
            new_val = self.categorical_features[col_name][val] if col_name in self.categorical_features else val
            mapped_col_name = self.source_column_map.get(col_name, col_name)

            new_val = self._translate_val(new_val, features[col_name])
            output_row[mapped_col_name] = new_val

        # add split name to output row
        if self.column_name_for_split is not None:
            output_row[self.column_name_for_split] = split_name
        return output_row

    def _translate_val(self, val: Any, feature: datasets.Feature) -> Any:
        """Convert numpy scalars to Python types and images to PIL.Image.Image"""
        import datasets

        if isinstance(feature, datasets.Value):
            if isinstance(val, (np.generic, np.ndarray)):
                # a scalar, which we want as a standard Python type
                assert np.ndim(val) == 0
                return val.item()
            else:
                # a standard Python object
                return val
        elif isinstance(feature, datasets.Sequence):
            assert np.ndim(val) > 0
            return val
        elif isinstance(feature, datasets.Image):
            return PIL.Image.fromarray(val)
        elif isinstance(feature, dict):
            assert isinstance(val, dict)
            return {k: self._translate_val(v, feature[k]) for k, v in val.items()}
        else:
            return val

    def valid_row_batch(self) -> Iterator[RowData]:
        for split_name, split_dataset in self.dataset_dict.items():
            num_batches = split_dataset.size_in_bytes / self._K_BATCH_SIZE_BYTES
            tuples_per_batch = math.ceil(split_dataset.num_rows / num_batches)
            assert tuples_per_batch > 0

            batch = []
            for row in split_dataset:
                batch.append(self._translate_row(row, split_name, split_dataset.features))
                if len(batch) >= tuples_per_batch:
                    yield batch
                    batch = []
            # last batch
            if len(batch) > 0:
                yield batch


class ParquetTableDataConduit(TableDataConduit):
    pq_ds: ParquetDataset | None = None

    @classmethod
    def from_tds(cls, tds: TableDataConduit) -> 'ParquetTableDataConduit':
        tds_fields = {f.name for f in fields(tds)}
        kwargs = {k: v for k, v in tds.__dict__.items() if k in tds_fields}
        t = cls(**kwargs)

        from pyarrow import parquet

        assert isinstance(tds.source, str)
        input_path = Path(tds.source).expanduser()
        t.pq_ds = parquet.ParquetDataset(str(input_path))
        return t

    def infer_schema_part1(self) -> tuple[dict[str, ts.ColumnType], list[str]]:
        from pixeltable.utils.arrow import to_pxt_schema

        if self.source_column_map is None:
            if self.src_schema_overrides is None:
                self.src_schema_overrides = {}
            self.src_schema = to_pxt_schema(self.pq_ds.schema, self.src_schema_overrides, self.src_pk)
            inferred_schema, inferred_pk, self.source_column_map = normalize_schema_names(
                self.src_schema, self.src_pk, self.src_schema_overrides
            )
            return inferred_schema, inferred_pk
        else:
            raise NotImplementedError()

    def infer_schema(self) -> dict[str, ts.ColumnType]:
        self.pxt_schema, self.pxt_pk = self.infer_schema_part1()
        self.normalize_pxt_schema_types()
        self.prepare_insert()
        return self.pxt_schema

    def prepare_for_insert_into_table(self) -> None:
        _, inferred_pk = self.infer_schema_part1()
        assert len(inferred_pk) == 0
        self.prepare_insert()

    def prepare_insert(self) -> None:
        if self.source_column_map is None:
            self.source_column_map = {}
        self.check_source_columns_are_insertable(self.pq_ds.schema.names)
        self.total_rows = 0

    def valid_row_batch(self) -> Iterator[RowData]:
        from pixeltable.utils.arrow import iter_tuples2

        try:
            for fragment in self.pq_ds.fragments:
                for batch in fragment.to_batches():
                    dict_batch = list(iter_tuples2(batch, self.source_column_map, self.pxt_schema))
                    self.total_rows += len(dict_batch)
                    yield dict_batch
        except Exception as e:
            _logger.error(f'Error after inserting {self.total_rows} rows from Parquet file into table: {e}')
            raise e


class UnkTableDataConduit(TableDataConduit):
    """Source type is not known at the time of creation"""

    def specialize(self) -> TableDataConduit:
<<<<<<< HEAD
        if isinstance(self.source, pxt.Query):
            return QueryTableDataConduit.from_tds(self)
=======
        if isinstance(self.source, (pxt.Table, pxt.DataFrame)):
            return DFTableDataConduit.from_tds(self)
>>>>>>> 7c7a991e
        if isinstance(self.source, pd.DataFrame):
            return PandasTableDataConduit.from_tds(self)
        if HFTableDataConduit.is_applicable(self):
            return HFTableDataConduit.from_tds(self)
        if self.source_format == 'csv' or (isinstance(self.source, str) and '.csv' in self.source.lower()):
            return CSVTableDataConduit.from_tds(self)
        if self.source_format == 'excel' or (isinstance(self.source, str) and '.xls' in self.source.lower()):
            return ExcelTableDataConduit.from_tds(self)
        if self.source_format == 'json' or (isinstance(self.source, str) and '.json' in self.source.lower()):
            return JsonTableDataConduit.from_tds(self)
        if self.source_format == 'parquet' or (
            isinstance(self.source, str) and any(s in self.source.lower() for s in ['.parquet', '.pq', '.parq'])
        ):
            return ParquetTableDataConduit.from_tds(self)
        if (
            self.is_rowdata_structure(self.source)
            # An Iterator as a source is assumed to produce rows
            or isinstance(self.source, Iterator)
        ):
            return RowDataTableDataConduit.from_tds(self)

        raise excs.Error(f'Unsupported data source type: {type(self.source)}')<|MERGE_RESOLUTION|>--- conflicted
+++ resolved
@@ -134,16 +134,11 @@
         tds_fields = {f.name for f in fields(tds)}
         kwargs = {k: v for k, v in tds.__dict__.items() if k in tds_fields}
         t = cls(**kwargs)
-<<<<<<< HEAD
-        assert isinstance(tds.source, pxt.Query)
-        t.pxt_query = tds.source
-=======
         if isinstance(tds.source, pxt.Table):
-            t.pxt_df = tds.source.select()
-        else:
-            assert isinstance(tds.source, pxt.DataFrame)
-            t.pxt_df = tds.source
->>>>>>> 7c7a991e
+            t.pxt_query = tds.source.select()
+        else:
+            assert isinstance(tds.source, pxt.Query)
+            t.pxt_query = tds.source
         return t
 
     def infer_schema(self) -> dict[str, ts.ColumnType]:
@@ -549,13 +544,8 @@
     """Source type is not known at the time of creation"""
 
     def specialize(self) -> TableDataConduit:
-<<<<<<< HEAD
-        if isinstance(self.source, pxt.Query):
+        if isinstance(self.source, (pxt.Table, pxt.Query)):
             return QueryTableDataConduit.from_tds(self)
-=======
-        if isinstance(self.source, (pxt.Table, pxt.DataFrame)):
-            return DFTableDataConduit.from_tds(self)
->>>>>>> 7c7a991e
         if isinstance(self.source, pd.DataFrame):
             return PandasTableDataConduit.from_tds(self)
         if HFTableDataConduit.is_applicable(self):
