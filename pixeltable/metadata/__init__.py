--- conflicted
+++ resolved
@@ -10,11 +10,7 @@
 from .schema import SystemInfo, SystemInfoMd
 
 # current version of the metadata; this is incremented whenever the metadata schema changes
-<<<<<<< HEAD
 VERSION = 15
-=======
-VERSION = 14
->>>>>>> 23a10dca
 
 
 def create_system_info(engine: sql.engine.Engine) -> None:
