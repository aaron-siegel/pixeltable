--- conflicted
+++ resolved
@@ -104,21 +104,10 @@
     return name.isidentifier() and (allow_system_identifiers or not name.startswith('_'))
 
 
-<<<<<<< HEAD
 def is_valid_path(path: str, empty_is_valid: bool, allow_system_paths: bool = False) -> bool:
     if path == '':
         return empty_is_valid
-
-    for part in path.split('.'):
-        if not is_valid_identifier(part, allow_system_paths):
-            return False
-    return True
-=======
-def is_valid_path(path: str, empty_is_valid: bool) -> bool:
-    if not path:
-        return empty_is_valid
-    return all(is_valid_identifier(part) for part in path.split('.'))
->>>>>>> ce497731
+    return all(is_valid_identifier(part, allow_system_paths) for part in path.split('.'))
 
 
 def is_system_column_name(name: str) -> bool:
