--- conflicted
+++ resolved
@@ -27,12 +27,8 @@
         Path,  # OS paths, filenames, URLs
         Iterable[dict[str, Any]],  # dictionaries of values
         Iterable[pydantic.BaseModel],  # Pydantic model instances
-<<<<<<< HEAD
+        catalog.Table,  # Pixeltable Table
         Query,  # Pixeltable Query
-=======
-        catalog.Table,  # Pixeltable Table
-        DataFrame,  # Pixeltable DataFrame
->>>>>>> 7c7a991e
         pd.DataFrame,  # pandas DataFrame
         datasets.Dataset,
         datasets.DatasetDict,  # Huggingface datasets
@@ -77,11 +73,7 @@
     Args:
         path: Pixeltable path (qualified name) of the table, such as `'my_table'` or `'my_dir.my_subdir.my_table'`.
         schema: Schema for the new table, mapping column names to Pixeltable types.
-<<<<<<< HEAD
-        source: A data source (file, URL, Query, or list of rows) to import from.
-=======
-        source: A data source (file, URL, Table, DataFrame, or list of rows) to import from.
->>>>>>> 7c7a991e
+        source: A data source (file, URL, Table, Query, or list of rows) to import from.
         source_format: Must be used in conjunction with a `source`.
             If specified, then the given format will be used to read the source data. (Otherwise,
             Pixeltable will attempt to infer the format from the source data.)
