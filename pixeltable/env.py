from __future__ import annotations

import datetime
import glob
import http.server
import importlib
import importlib.util
import logging
import os
import socketserver
import sys
import threading
import typing
import uuid
from pathlib import Path
from typing import Callable, Optional, Dict, Any, List

import pgserver
import sqlalchemy as sql
import yaml
from sqlalchemy_utils.functions import database_exists, create_database, drop_database

import pixeltable.exceptions as excs
from pixeltable import metadata

if typing.TYPE_CHECKING:
    import label_studio_sdk

class Env:
    """
    Store for runtime globals.
    """
    _instance: Optional[Env] = None
    _log_fmt_str = '%(asctime)s %(levelname)s %(name)s %(filename)s:%(lineno)d: %(message)s'

    @classmethod
    def get(cls) -> Env:
        if cls._instance is None:
            cls._instance = Env()
        return cls._instance

    def __init__(self):
        self._home: Optional[Path] = None
        self._media_dir: Optional[Path] = None  # computed media files
        self._file_cache_dir: Optional[Path] = None  # cached media files with external URL
        self._dataset_cache_dir: Optional[Path] = None  # cached datasets (eg, pytorch or COCO)
        self._log_dir: Optional[Path] = None  # log files
        self._tmp_dir: Optional[Path] = None  # any tmp files
        self._sa_engine: Optional[sql.engine.base.Engine] = None
        self._pgdata_dir : Optional[Path] = None
        self._db_name: Optional[str] = None
        self._db_server: Optional[pgserver.PostgresServer] = None
        self._db_url: Optional[str] = None

        # info about installed packages that are utilized by some parts of the code;
        # package name -> version; version == []: package is installed, but we haven't determined the version yet
        self._installed_packages: Dict[str, Optional[List[int]]] = {}
        self._nos_client: Optional[Any] = None
        self._label_studio_client: Optional['label_studio_sdk.client.Client'] = None
        self._spacy_nlp: Optional[Any] = None  # spacy.Language
        self._httpd: Optional[socketserver.TCPServer] = None
        self._http_address: Optional[str] = None

        self._registered_clients: dict[str, Any] = {}

        # logging-related state
        self._logger = logging.getLogger('pixeltable')
        self._logger.setLevel(logging.DEBUG)  # allow everything to pass, we filter in _log_filter()
        self._logger.propagate = False
        self._logger.addFilter(self._log_filter)
        self._default_log_level = logging.INFO
        self._logfilename: Optional[str] = None
        self._log_to_stdout = False
        self._module_log_level: Dict[str, int] = {}  # module name -> log level

        # config
        self._config_file: Optional[Path] = None
        self._config: Optional[Dict[str, Any]] = None

        # create logging handler to also log to stdout
        self._stdout_handler = logging.StreamHandler(stream=sys.stdout)
        self._stdout_handler.setFormatter(logging.Formatter(self._log_fmt_str))
        self._initialized = False

    @property
    def config(self):
        return self._config

    @property
    def db_url(self) -> str:
        assert self._db_url is not None
        return self._db_url

    @property
    def http_address(self) -> str:
        assert self._http_address is not None
        return self._http_address

    def print_log_config(self) -> None:
        print(f'logging to {self._logfilename}')
        print(f'{"" if self._log_to_stdout else "not "}logging to stdout')
        print(f'default log level: {logging.getLevelName(self._default_log_level)}')
        print(
            f'module log levels: '
            f'{",".join([name + ":" + logging.getLevelName(val) for name, val in self._module_log_level.items()])}')

    def log_to_stdout(self, enable: bool = True) -> None:
        self._log_to_stdout = enable
        if enable:
            self._logger.addHandler(self._stdout_handler)
        else:
            self._logger.removeHandler(self._stdout_handler)

    def set_log_level(self, level: int) -> None:
        self._default_log_level = level

    def set_module_log_level(self, module: str, level: Optional[int]) -> None:
        if level is None:
            self._module_log_level.pop(module, None)
        else:
            self._module_log_level[module] = level

    def is_installed_package(self, package_name: str) -> bool:
        return self._installed_packages[package_name] is not None

    def _log_filter(self, record: logging.LogRecord) -> bool:
        if record.name == 'pixeltable':
            # accept log messages from a configured pixeltable module (at any level of the module hierarchy)
            path_parts = list(Path(record.pathname).parts)
            path_parts.reverse()
            max_idx = path_parts.index('pixeltable')
            for module_name in path_parts[:max_idx]:
                if module_name in self._module_log_level and record.levelno >= self._module_log_level[module_name]:
                    return True
        if record.levelno >= self._default_log_level:
            return True
        else:
            return False

    def set_up(self, echo: bool = False, reinit_db: bool = False) -> None:
        if self._initialized:
            return

        self._initialized = True
        home = Path(os.environ.get('PIXELTABLE_HOME', str(Path.home() / '.pixeltable')))
        assert self._home is None or self._home == home
        self._home = home
        self._config_file = Path(os.environ.get('PIXELTABLE_CONFIG', str(self._home / 'config.yaml')))
        self._media_dir = self._home / 'media'
        self._file_cache_dir = self._home / 'file_cache'
        self._dataset_cache_dir = self._home / 'dataset_cache'
        self._log_dir = self._home / 'logs'
        self._tmp_dir = self._home / 'tmp'

        # Read in the config
        if os.path.isfile(self._config_file):
            with open(self._config_file, 'r') as stream:
                try:
                    self._config = yaml.safe_load(stream)
                except yaml.YAMLError as exc:
                    self._logger.error(f'Could not read config file: {self._config_file}')
                    self._config = {}
        else:
            self._config = {}

        if self._home.exists() and not self._home.is_dir():
            raise RuntimeError(f'{self._home} is not a directory')

        if not self._home.exists():
            # we don't have our logger set up yet, so print to stdout
            print(f'Creating a Pixeltable instance at: {self._home}')
            self._home.mkdir()
            # TODO (aaron-siegel) This is the existing behavior, but it seems scary. If something happens to
            # self._home, it will cause the DB to be destroyed even if pgdata is in an alternate location.
            # PROPOSAL: require `reinit_db` to be set explicitly to destroy the DB.
            reinit_db = True

        if not self._media_dir.exists():
            self._media_dir.mkdir()
        if not self._file_cache_dir.exists():
            self._file_cache_dir.mkdir()
        if not self._dataset_cache_dir.exists():
            self._dataset_cache_dir.mkdir()
        if not self._log_dir.exists():
            self._log_dir.mkdir()
        if not self._tmp_dir.exists():
            self._tmp_dir.mkdir()

        # configure _logger to log to a file
        self._logfilename = datetime.datetime.now().strftime('%Y%m%d_%H%M%S') + '.log'
        fh = logging.FileHandler(self._log_dir / self._logfilename, mode='w')
        fh.setFormatter(logging.Formatter(self._log_fmt_str))
        self._logger.addHandler(fh)
<<<<<<< HEAD
        sql_logger = logging.getLogger('sqlalchemy.engine.Engine')
=======

        # configure sqlalchemy logging
        sql_logger = logging.getLogger('sqlalchemy.engine')
        sql_logger.setLevel(logging.INFO)
>>>>>>> deaef21e
        sql_logger.addHandler(fh)
        sql_logger.propagate = False
        if self.config.get('sql-logging', False):
            sql_logger.setLevel(logging.INFO)
        else:
            sql_logger.setLevel(logging.WARNING)

        # configure pyav logging
        av_logfilename = self._logfilename.replace('.log', '_av.log')
        av_fh = logging.FileHandler(self._log_dir / av_logfilename, mode='w')
        av_fh.setFormatter(logging.Formatter(self._log_fmt_str))
        av_logger = logging.getLogger('libav')
        av_logger.addHandler(av_fh)
        av_logger.propagate = False

        # empty tmp dir
        for path in glob.glob(f'{self._tmp_dir}/*'):
            os.remove(path)

        self._db_name = os.environ.get('PIXELTABLE_DB', 'pixeltable')
        self._pgdata_dir = Path(os.environ.get('PIXELTABLE_PGDATA', str(self._home / 'pgdata')))

        # in pgserver.get_server(): cleanup_mode=None will leave db on for debugging purposes
        self._db_server = pgserver.get_server(self._pgdata_dir, cleanup_mode=None)
        self._db_url = self._db_server.get_uri(database=self._db_name)

        if reinit_db:
            if database_exists(self.db_url):
                drop_database(self.db_url)

        if not database_exists(self.db_url):
            self._logger.info(f'creating database at {self.db_url}')
            create_database(self.db_url)
            self._sa_engine = sql.create_engine(self.db_url, echo=echo, future=True)
            from pixeltable.metadata import schema
            schema.Base.metadata.create_all(self._sa_engine)
            metadata.create_system_info(self._sa_engine)
            # enable pgvector
            with self._sa_engine.begin() as conn:
                conn.execute(sql.text('CREATE EXTENSION vector'))
        else:
            self._logger.info(f'found database {self.db_url}')
            if self._sa_engine is None:
                self._sa_engine = sql.create_engine(self.db_url, echo=echo, future=True)

        print(f'Connected to Pixeltable database at: {self.db_url}')

        # we now have a home directory and db; start other services
        self._set_up_runtime()
        self.log_to_stdout(False)

    def upgrade_metadata(self) -> None:
        metadata.upgrade_md(self._sa_engine)

    def _create_nos_client(self) -> None:
        import nos
        self._logger.info('connecting to NOS')
        nos.init(logging_level=logging.DEBUG)
        self._nos_client = nos.client.InferenceClient()
        self._logger.info('waiting for NOS')
        self._nos_client.WaitForServer()

        # now that we have a client, we can create the module
        import importlib
        try:
            importlib.import_module('pixeltable.functions.nos')
            # it's already been created
            return
        except ImportError:
            pass
        from pixeltable.functions.util import create_nos_modules
        _ = create_nos_modules()

    def get_client(self, name: str, init: Callable, environ: Optional[str] = None) -> Any:
        """
        Gets the client with the specified name, using `init` to construct one if necessary.

        - name: The name of the client
        - init: A `Callable` with signature `fn(api_key: str) -> Any` that constructs a client object
        - environ: The name of the environment variable to use for the API key, if no API key is found in config
            (defaults to f'{name.upper()}_API_KEY')
        """
        if name in self._registered_clients:
            return self._registered_clients[name]

        if environ is None:
            environ = f'{name.upper()}_API_KEY'

        if name in self._config and 'api_key' in self._config[name]:
            api_key = self._config[name]['api_key']
        else:
            api_key = os.environ.get(environ)
        if api_key is None or api_key == '':
            raise excs.Error(f'`{name}` client not initialized (no API key configured).')

        client = init(api_key)
        self._registered_clients[name] = client
        self._logger.info(f'Initialized `{name}` client.')
        return client

    def _create_label_studio_client(self) -> None:
        if 'label_studio' in self._config and 'api_key' in self._config['label_studio']:
            api_key = self._config['label_studio']['api_key']
        else:
            api_key = os.environ.get('LABEL_STUDIO_API_KEY')
        if api_key is None or api_key == '':
            self._logger.info('Label Studio client not initialized (no API key configured).')
            return
        import label_studio_sdk.client
        self._logger.info('Initializing Label Studio client.')
        if 'label_studio' in self._config and 'url' in self._config['label_studio']:
            url = self._config['label_studio']['url']
        else:
            url = os.environ.get('LABEL_STUDIO_URL')
        self._label_studio_client = label_studio_sdk.client.Client(url=url, api_key=api_key)

    def _start_web_server(self) -> None:
        """
        The http server root is the file system root.
        eg: /home/media/foo.mp4 is located at http://127.0.0.1:{port}/home/media/foo.mp4
        This arrangement enables serving media hosted within _home,
        as well as external media inserted into pixeltable or produced by pixeltable.
        The port is chosen dynamically to prevent conflicts.
        """
        # Port 0 means OS picks one for us.
        address = ("127.0.0.1", 0)
        class FixedRootHandler(http.server.SimpleHTTPRequestHandler):
            def __init__(self, *args, **kwargs):
                super().__init__(*args, directory='/', **kwargs)
        self._httpd = socketserver.TCPServer(address, FixedRootHandler)
        port = self._httpd.server_address[1]
        self._http_address = f'http://127.0.0.1:{port}'

        def run_server():
            logging.log(logging.INFO, f'running web server at {self._http_address}')
            self._httpd.serve_forever()

        # Run the server in a separate thread
        thread = threading.Thread(target=run_server, daemon=True)
        thread.start()

    def _set_up_runtime(self) -> None:
        """Check for and start runtime services"""
        self._start_web_server()
        self._check_installed_packages()

    def _check_installed_packages(self) -> None:
        def check(package: str) -> None:
            if importlib.util.find_spec(package) is not None:
                self._installed_packages[package] = []
            else:
                self._installed_packages[package] = None

        check('datasets')
        check('torch')
        check('torchvision')
        check('transformers')
        check('sentence_transformers')
        check('boto3')
        check('pyarrow')
        check('spacy')  # TODO: deal with en-core-web-sm
        if self.is_installed_package('spacy'):
            import spacy
            self._spacy_nlp = spacy.load('en_core_web_sm')
        check('tiktoken')
        check('openai')
        check('together')
        check('fireworks')
        check('label_studio_sdk')
        check('nos')
        if self.is_installed_package('nos'):
            self._create_nos_client()

    def require_package(self, package: str, min_version: Optional[List[int]] = None) -> None:
        assert package in self._installed_packages
        if self._installed_packages[package] is None:
            raise excs.Error(f'Package {package} is not installed')
        if min_version is None:
            return

        # check whether we have a version >= the required one
        if not self._installed_packages[package]:
            m = importlib.import_module(package)
            module_version = [int(x) for x in m.__version__.split('.')]
            self._installed_packages[package] = module_version
        installed_version = self._installed_packages[package]
        if len(min_version) < len(installed_version):
            normalized_min_version = min_version + [0] * (len(installed_version) - len(min_version))
        if any([a < b for a, b in zip(installed_version, normalized_min_version)]):
            raise excs.Error((
                f'The installed version of package {package} is {".".join([str[v] for v in installed_version])}, '
                f'but version  >={".".join([str[v] for v in min_version])} is required'))

    def num_tmp_files(self) -> int:
        return len(glob.glob(f'{self._tmp_dir}/*'))

    def create_tmp_path(self, extension: str = '') -> Path:
        return self._tmp_dir / f'{uuid.uuid4()}{extension}'

    @property
    def home(self) -> Path:
        assert self._home is not None
        return self._home

    @property
    def media_dir(self) -> Path:
        assert self._media_dir is not None
        return self._media_dir

    @property
    def file_cache_dir(self) -> Path:
        assert self._file_cache_dir is not None
        return self._file_cache_dir

    @property
    def dataset_cache_dir(self) -> Path:
        assert self._dataset_cache_dir is not None
        return self._dataset_cache_dir

    @property
    def tmp_dir(self) -> Path:
        assert self._tmp_dir is not None
        return self._tmp_dir

    @property
    def engine(self) -> sql.engine.base.Engine:
        assert self._sa_engine is not None
        return self._sa_engine

    @property
    def nos_client(self) -> Any:
        return self._nos_client

    @property
    def spacy_nlp(self) -> Any:
        assert self._spacy_nlp is not None
        return self._spacy_nlp

    @property
    def label_studio_client(self) -> 'label_studio_sdk.Client':
        if self._label_studio_client is None:
            self._create_label_studio_client()
        assert self._label_studio_client is not None
        return self._label_studio_client<|MERGE_RESOLUTION|>--- conflicted
+++ resolved
@@ -191,14 +191,10 @@
         fh = logging.FileHandler(self._log_dir / self._logfilename, mode='w')
         fh.setFormatter(logging.Formatter(self._log_fmt_str))
         self._logger.addHandler(fh)
-<<<<<<< HEAD
-        sql_logger = logging.getLogger('sqlalchemy.engine.Engine')
-=======
 
         # configure sqlalchemy logging
         sql_logger = logging.getLogger('sqlalchemy.engine')
         sql_logger.setLevel(logging.INFO)
->>>>>>> deaef21e
         sql_logger.addHandler(fh)
         sql_logger.propagate = False
         if self.config.get('sql-logging', False):
