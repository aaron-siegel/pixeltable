--- conflicted
+++ resolved
@@ -23,12 +23,8 @@
 import pixeltable.exceptions as excs
 from pixeltable import metadata
 
-<<<<<<< HEAD
 if typing.TYPE_CHECKING:
-    import openai
     import label_studio_sdk
-=======
->>>>>>> f54ba0ce
 
 class Env:
     """
@@ -60,12 +56,7 @@
         # package name -> version; version == []: package is installed, but we haven't determined the version yet
         self._installed_packages: Dict[str, Optional[List[int]]] = {}
         self._nos_client: Optional[Any] = None
-<<<<<<< HEAD
-        self._openai_client: Optional['openai.OpenAI'] = None
         self._label_studio_client: Optional['label_studio_sdk.client.Client'] = None
-        self._has_together_client: bool = False
-=======
->>>>>>> f54ba0ce
         self._spacy_nlp: Optional[Any] = None  # spacy.Language
         self._httpd: Optional[socketserver.TCPServer] = None
         self._http_address: Optional[str] = None
