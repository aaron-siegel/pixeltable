--- conflicted
+++ resolved
@@ -7,7 +7,6 @@
 import importlib.util
 import logging
 import os
-import socketserver
 import sys
 import threading
 import uuid
@@ -23,13 +22,10 @@
 
 import pixeltable.exceptions as excs
 from pixeltable import metadata
-<<<<<<< HEAD
+from pixeltable.utils.http_server import FixedRootHandler, LoggingHTTPServer
 
 if TYPE_CHECKING:
     import label_studio_sdk
-=======
-from pixeltable.utils.http_server import FixedRootHandler, LoggingHTTPServer
->>>>>>> 01d4ca51
 
 class Env:
     """
