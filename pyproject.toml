--- conflicted
+++ resolved
@@ -77,11 +77,8 @@
 tiktoken = ">=0.3"
 sentence-transformers = "^2.0.0"
 transformers = "^4.20"
-<<<<<<< HEAD
+datasets = ">=2.15.0"
 label-studio-sdk = "^0.0.32"
-=======
-datasets = ">=2.15.0"
->>>>>>> 6b9916c0
 
 [tool.mypy]
 plugins = "sqlalchemy.ext.mypy.plugin"
